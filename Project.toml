--- conflicted
+++ resolved
@@ -20,10 +20,7 @@
 FunctionWrappersWrappers = "0.1.3"
 StaticArrays = "1"
 UnPack = "1"
-<<<<<<< HEAD
-julia = "1.9"
-=======
->>>>>>> 567e1302
+julia = "1.9 - 1.11"
 
 [extras]
 Test = "8dfed614-e22c-5e08-85e1-65c5234f0b40"
