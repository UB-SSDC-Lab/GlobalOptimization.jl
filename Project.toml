name = "GlobalOptimization"
uuid = "25b58b08-a34a-4ec2-a22a-6e6adccd2f2d"
authors = ["Grant Hecht"]
version = "0.0.1-DEV"

[deps]
Format = "1fa38f19-a742-5d3f-a2b9-30dd87b9d5f8"
LoopVectorization = "bdcacae8-1622-11e9-2a5c-532679323890"
PaddedViews = "5432bcbf-9aad-5242-b902-cca2824c8663"
Random = "9a3f8284-a2c9-5f02-9a11-845980a1fd5c"
StaticArrays = "90137ffa-7385-5640-81b9-e52037218182"
StructArrays = "09ab397b-f2b6-538f-b94a-2f83cf4a842a"
ThreadsX = "ac1d9e8a-700a-412c-b207-f0111f4b6c0d"
UnPack = "3a884ed6-31ef-47d7-9d2a-63182c4928ed"

[compat]
<<<<<<< HEAD
ThreadsX = "0.1"
=======
StructArrays = "0.6"
StaticArrays = "1"
Format = "1"
>>>>>>> b42e02a1
julia = "1.9"

[extras]
Test = "8dfed614-e22c-5e08-85e1-65c5234f0b40"

[targets]
test = ["Test"]<|MERGE_RESOLUTION|>--- conflicted
+++ resolved
@@ -14,13 +14,10 @@
 UnPack = "3a884ed6-31ef-47d7-9d2a-63182c4928ed"
 
 [compat]
-<<<<<<< HEAD
 ThreadsX = "0.1"
-=======
 StructArrays = "0.6"
 StaticArrays = "1"
 Format = "1"
->>>>>>> b42e02a1
 julia = "1.9"
 
 [extras]
