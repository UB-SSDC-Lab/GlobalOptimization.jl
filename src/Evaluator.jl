--- conflicted
+++ resolved
@@ -64,14 +64,9 @@
 
 An evaluator that evaluates the fitness of a population in parallel using multi-threading.
 """
-<<<<<<< HEAD
 struct ThreadedBatchEvaluator{
-    T, has_penalty, SS <: SearchSpace{T}, F, G,
-    S <: ChunkSplitters.Split
+    T, has_penalty, SS <: SearchSpace{T}, F, G, S <: ChunkSplitters.Split
 } <: BatchEvaluator{T}
-=======
-struct ThreadedBatchEvaluator{T,has_penalty,SS<:SearchSpace{T},F,G} <: BatchEvaluator{T}
->>>>>>> 14e55f5b
     # The optimization problem
     prob::OptimizationProblem{has_penalty,SS,F,G}
 
@@ -80,17 +75,11 @@
     split::S
 
     function ThreadedBatchEvaluator(
-<<<<<<< HEAD
         prob::OptimizationProblem{has_penalty,SS,F,G},
         n::Int = Threads.nthreads(),
         split::S = ChunkSplitters.RoundRobin(),
     ) where {T, has_penalty, SS <: SearchSpace{T}, F, G, S <: ChunkSplitters.Split}
         return new{T,has_penalty,SS,F,G,S}(prob, n, split)
-=======
-        prob::OptimizationProblem{has_penalty,SS,F,G}
-    ) where {T,has_penalty,SS<:SearchSpace{T},F,G}
-        return new{T,has_penalty,SS,F,G}(prob)
->>>>>>> 14e55f5b
     end
 end
 
@@ -139,7 +128,6 @@
     )
 
     cs = candidates(pop)
-<<<<<<< HEAD
     @sync for idxs in citer
         Threads.@spawn begin
             for idx in idxs
@@ -148,12 +136,6 @@
                 set_fitness!(pop, fitness, idx)
             end
         end
-=======
-    @inbounds Threads.@threads for idx in eachindex(pop)
-        candidate = cs[idx]
-        fitness = scalar_function(evaluator.prob, candidate)
-        set_fitness!(pop, fitness, idx)
->>>>>>> 14e55f5b
     end
     return nothing
 end
