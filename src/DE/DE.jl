--- conflicted
+++ resolved
@@ -177,195 +177,6 @@
     SS<:ContinuousRectangularSearchSpace{T},
     has_penalty,
 }
-<<<<<<< HEAD
-    evaluator = SerialBatchEvaluator(prob)
-    return BuildDE(
-        prob,
-        evaluator,
-        num_candidates,
-        population_init_method,
-        mutation_params,
-        crossover_params,
-        initial_space,
-        max_iterations,
-        max_time,
-        function_tolerance,
-        max_stall_time,
-        max_stall_iterations,
-        min_cost,
-        function_value_check,
-        display,
-        display_interval,
-    )
-end
-
-"""
-    ThreadedDE(prob::AbstractProblem{has_penalty,SS}; kwargs...)
-
-Construct a serial Differential Evolution (DE) algorithm with the given options that will
-employ a `ThreadedBatchEvaluator` to evaluate the objective function each iteration.
-
-# Arguments
-- `prob::AbstractProblem{has_penalty,SS}`: The problem to solve.
-
-# Keyword Arguments
-- `num_candidates::Integer=100`: The number of candidates in the population.
-- `population_init_method::AbstractPopulationInitialization=UniformInitialization()`: The population initialization method.
-- `mutation_params::MP=SelfMutationParameters(Rand1())`: The mutation strategy parameters.
-- `crossover_params::CP=BinomialCrossoverParameters(0.6)`: The crossover strategy parameters.
-- `initial_space::Union{Nothing,ContinuousRectangularSearchSpace}=nothing`: The initial bounds for the search space.
-- `max_iterations::Integer=1000`: The maximum number of iterations.
-- `max_time::Real=60.0`: The maximum time to run the algorithm.
-- `function_tolerance::Real=1e-6`: The function tolerance for the stall condition.
-- `max_stall_time::Real=60.0`: The maximum stall time for the stall condition.
-- `max_stall_iterations::Integer=100`: The maximum number of stall iterations for the stall condition.
-- `min_cost::Real=-Inf`: The minimum cost for the algorithm to stop.
-- `function_value_check::Bool=true`: Whether to check the function value.
-- `display::Bool=true`: Whether to display the algorithm status.
-- `display_interval::Integer=1`: The interval at which to display the algorithm status.
-"""
-function ThreadedDE(
-    prob::AbstractProblem{has_penalty,SS};
-    num_candidates::Integer=100,
-    population_init_method::AbstractPopulationInitialization=UniformInitialization(),
-    mutation_params::MP=SelfMutationParameters(Rand1()),
-    crossover_params::CP=BinomialCrossoverParameters(0.6),
-    initial_space::Union{Nothing,ContinuousRectangularSearchSpace}=nothing,
-    max_iterations::Integer=1000,
-    max_time::Real=60.0,
-    function_tolerance::Real=1e-6,
-    max_stall_time::Real=60.0,
-    max_stall_iterations::Integer=100,
-    min_cost::Real=(-Inf),
-    function_value_check::Bool=true,
-    batch_n::Int=Threads.nthreads(),
-    batch_split=ChunkSplitters.RoundRobin(),
-    display::Bool=false,
-    display_interval::Integer=1,
-) where {
-    MP<:AbstractMutationParameters,
-    CP<:AbstractCrossoverParameters,
-    T<:AbstractFloat,
-    SS<:ContinuousRectangularSearchSpace{T},
-    has_penalty,
-}
-    evaluator = ThreadedBatchEvaluator(prob, batch_n, batch_split)
-    return BuildDE(
-        prob,
-        evaluator,
-        num_candidates,
-        population_init_method,
-        mutation_params,
-        crossover_params,
-        initial_space,
-        max_iterations,
-        max_time,
-        function_tolerance,
-        max_stall_time,
-        max_stall_iterations,
-        min_cost,
-        function_value_check,
-        display,
-        display_interval,
-    )
-end
-
-"""
-    PolyesterDE(prob::AbstractProblem{has_penalty,SS}; kwargs...)
-
-Construct a serial Differential Evolution (DE) algorithm with the given options that will
-employ a `PolyesterBatchEvaluator` to evaluate the objective function each iteration.
-
-# Arguments
-- `prob::AbstractProblem{has_penalty,SS}`: The problem to solve.
-
-# Keyword Arguments
-- `num_candidates::Integer=100`: The number of candidates in the population.
-- `population_init_method::AbstractPopulationInitialization=UniformInitialization()`: The population initialization method.
-- `mutation_params::MP=SelfMutationParameters(Rand1())`: The mutation strategy parameters.
-- `crossover_params::CP=BinomialCrossoverParameters(0.6)`: The crossover strategy parameters.
-- `initial_space::Union{Nothing,ContinuousRectangularSearchSpace}=nothing`: The initial bounds for the search space.
-- `max_iterations::Integer=1000`: The maximum number of iterations.
-- `max_time::Real=60.0`: The maximum time to run the algorithm.
-- `function_tolerance::Real=1e-6`: The function tolerance for the stall condition.
-- `max_stall_time::Real=60.0`: The maximum stall time for the stall condition.
-- `max_stall_iterations::Integer=100`: The maximum number of stall iterations for the stall condition.
-- `min_cost::Real=-Inf`: The minimum cost for the algorithm to stop.
-- `function_value_check::Bool=true`: Whether to check the function value.
-- `display::Bool=true`: Whether to display the algorithm status.
-- `display_interval::Integer=1`: The interval at which to display the algorithm status.
-"""
-function PolyesterDE(
-    prob::AbstractProblem{has_penalty,SS};
-    num_candidates::Integer=100,
-    population_init_method::AbstractPopulationInitialization=UniformInitialization(),
-    mutation_params::MP=SelfMutationParameters(Rand1()),
-    crossover_params::CP=BinomialCrossoverParameters(0.6),
-    initial_space::Union{Nothing,ContinuousRectangularSearchSpace}=nothing,
-    max_iterations::Integer=1000,
-    max_time::Real=60.0,
-    function_tolerance::Real=1e-6,
-    max_stall_time::Real=60.0,
-    max_stall_iterations::Integer=100,
-    min_cost::Real=(-Inf),
-    function_value_check::Bool=true,
-    display::Bool=false,
-    display_interval::Integer=1,
-) where {
-    MP<:AbstractMutationParameters,
-    CP<:AbstractCrossoverParameters,
-    T<:AbstractFloat,
-    SS<:ContinuousRectangularSearchSpace{T},
-    has_penalty,
-}
-    evaluator = ThreadedBatchEvaluator(prob)
-    return BuildDE(
-        prob,
-        evaluator,
-        num_candidates,
-        population_init_method,
-        mutation_params,
-        crossover_params,
-        initial_space,
-        max_iterations,
-        max_time,
-        function_tolerance,
-        max_stall_time,
-        max_stall_iterations,
-        min_cost,
-        function_value_check,
-        display,
-        display_interval,
-    )
-end
-
-function BuildDE(
-    prob::AbstractProblem{has_penalty,SS},
-    evaluator::BatchEvaluator,
-    num_candidates::Integer,
-    population_init_method::PI,
-    mutation_params::MP,
-    crossover_params::CP,
-    initial_space::Union{Nothing,ContinuousRectangularSearchSpace},
-    max_iterations::Integer,
-    max_time::Real,
-    function_tolerance::Real,
-    max_stall_time::Real,
-    max_stall_iterations::Integer,
-    min_cost::Real,
-    function_value_check::Bool,
-    display::Bool,
-    display_interval::Integer,
-) where {
-    PI<:AbstractPopulationInitialization,
-    MP<:AbstractMutationParameters,
-    CP<:AbstractCrossoverParameters,
-    T<:AbstractFloat,
-    SS<:ContinuousRectangularSearchSpace{T},
-    has_penalty,
-}
-=======
->>>>>>> b72cac1c
     # Construct options
     options = DEOptions(
         GeneralOptions(
