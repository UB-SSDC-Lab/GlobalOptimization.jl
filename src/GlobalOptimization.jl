--- conflicted
+++ resolved
@@ -3,12 +3,7 @@
 using ChunkSplitters: chunks, ChunkSplitters, RoundRobin
 using Distributions: Cauchy, Laplace, MixtureModel
 using LatinHypercubeSampling: scaleLHC, LHCoptim
-<<<<<<< HEAD
-using LinearAlgebra: dot, eigen!, mul!
-=======
 using LinearAlgebra: dot, eigen!, mul!, tril!
-using LineSearches: HagerZhang, InitialStatic
->>>>>>> d1bac6b5
 using Polyester: @batch
 using Printf: format, Format
 using StaticArrays: SA, SVector
